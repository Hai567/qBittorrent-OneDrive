--- conflicted
+++ resolved
@@ -1,533 +1,6 @@
-<<<<<<< HEAD
-=======
-2025-04-13 01:00:26,577 - git-cronjob - INFO - Starting cronjob scheduler
-2025-04-13 01:00:26,577 - git-cronjob - INFO - Checking for changes in repository
-2025-04-13 01:00:26,582 - git-cronjob - INFO - Changes detected. Proceeding with commit and push.
-2025-04-13 01:00:26,582 - git-cronjob - INFO - Running command: git add .
-2025-04-13 01:00:26,610 - git-cronjob - INFO - Success: 
-2025-04-13 01:00:26,610 - git-cronjob - INFO - Running command: git commit -m [bot] update crawling data
-2025-04-13 01:00:26,798 - git-cronjob - INFO - Success: [master ff9e0f9] [bot] update crawling data
- 10 files changed, 755 insertions(+)
- create mode 100644 .idea/caches/deviceStreaming.xml
- create mode 100644 .idea/misc.xml
- create mode 100644 .idea/modules.xml
- create mode 100644 .idea/qBittorrent-OneDrive.iml
- create mode 100644 .idea/vcs.xml
- create mode 100644 .idea/workspace.xml
- create mode 100644 config.json
- create mode 100644 failed_uploads.json
- create mode 100644 failed_uploads.json.1744480371.bak
- create mode 100644 processed_torrents.json
-2025-04-13 01:00:26,798 - git-cronjob - INFO - Running command: git push origin master
-2025-04-13 01:01:16,735 - git-cronjob - INFO - Success: 
-2025-04-13 01:01:16,735 - git-cronjob - INFO - Git operations completed successfully
-2025-04-13 01:01:16,735 - git-cronjob - INFO - Scheduler running. Press Ctrl+C to stop.
-2025-04-13 01:05:26,987 - git-cronjob - INFO - Checking for changes in repository
-2025-04-13 01:05:26,992 - git-cronjob - INFO - Changes detected. Proceeding with commit and push.
-2025-04-13 01:05:26,992 - git-cronjob - INFO - Running command: git add .
-2025-04-13 01:05:26,996 - git-cronjob - INFO - Success: 
-2025-04-13 01:05:26,996 - git-cronjob - INFO - Running command: git commit -m [bot] update crawling data
-2025-04-13 01:05:27,005 - git-cronjob - INFO - Success: [master 2f319cd] [bot] update crawling data
- 1 file changed, 10 insertions(+)
-2025-04-13 01:05:27,005 - git-cronjob - INFO - Running command: git push origin master
-2025-04-13 05:18:58,397 - git-cronjob - INFO - Starting cronjob scheduler
-2025-04-13 05:18:58,397 - git-cronjob - INFO - Configuration loaded from cron_config.json
-2025-04-13 05:18:58,398 - git-cronjob - INFO - Setting job interval to 30 minutes
-2025-04-13 05:18:58,398 - git-cronjob - INFO - Checking for changes in repository
-2025-04-13 05:18:58,404 - git-cronjob - INFO - Changes detected. Proceeding with commit and push.
-2025-04-13 05:18:58,404 - git-cronjob - INFO - Running command: git add .
-2025-04-13 05:18:58,410 - git-cronjob - INFO - Success: 
-2025-04-13 05:18:58,410 - git-cronjob - INFO - Running command: git commit -m [bot] update crawling data
-2025-04-13 05:18:58,422 - git-cronjob - INFO - Success: [master 37c234d] [bot] update crawling data
- 2 files changed, 16 insertions(+)
-2025-04-13 05:18:58,422 - git-cronjob - INFO - Running command: git push origin master
-2025-04-13 05:18:59,594 - git-cronjob - INFO - Success: 
-2025-04-13 05:18:59,594 - git-cronjob - INFO - Git operations completed successfully
-2025-04-13 05:18:59,594 - git-cronjob - INFO - Scheduler running. Press Ctrl+C to stop.
-2025-04-13 05:48:58,447 - git-cronjob - INFO - Checking for changes in repository
-2025-04-13 05:48:58,452 - git-cronjob - INFO - No changes detected. Skipping commit and push.
-2025-04-13 06:18:59,295 - git-cronjob - INFO - Checking for changes in repository
-2025-04-13 06:18:59,300 - git-cronjob - INFO - No changes detected. Skipping commit and push.
-2025-04-13 06:49:00,194 - git-cronjob - INFO - Checking for changes in repository
-2025-04-13 06:49:00,200 - git-cronjob - INFO - Changes detected. Proceeding with commit and push.
-2025-04-13 06:49:00,200 - git-cronjob - INFO - Running command: git add .
-2025-04-13 06:49:00,207 - git-cronjob - INFO - Success: 
-2025-04-13 06:49:00,207 - git-cronjob - INFO - Running command: git commit -m [bot] update crawling data
-2025-04-13 06:49:00,218 - git-cronjob - INFO - Success: [master 8909814] [bot] update crawling data
- 3 files changed, 64 insertions(+)
-2025-04-13 06:49:00,219 - git-cronjob - INFO - Running command: git push origin master
-2025-04-13 06:49:01,493 - git-cronjob - INFO - Success: 
-2025-04-13 06:49:01,493 - git-cronjob - INFO - Git operations completed successfully
-2025-04-13 07:19:02,312 - git-cronjob - INFO - Checking for changes in repository
-2025-04-13 07:19:02,363 - git-cronjob - INFO - Changes detected. Proceeding with commit and push.
-2025-04-13 07:19:02,363 - git-cronjob - INFO - Running command: git add .
-2025-04-13 07:19:02,369 - git-cronjob - INFO - Success: 
-2025-04-13 07:19:02,369 - git-cronjob - INFO - Running command: git commit -m [bot] update crawling data
-2025-04-13 07:19:02,384 - git-cronjob - INFO - Success: [master baa3e80] [bot] update crawling data
- 3 files changed, 54 insertions(+)
-2025-04-13 07:19:02,384 - git-cronjob - INFO - Running command: git push origin master
-2025-04-13 07:19:03,626 - git-cronjob - INFO - Success: 
-2025-04-13 07:19:03,626 - git-cronjob - INFO - Git operations completed successfully
-2025-04-13 07:49:04,480 - git-cronjob - INFO - Checking for changes in repository
-2025-04-13 07:49:04,488 - git-cronjob - INFO - Changes detected. Proceeding with commit and push.
-2025-04-13 07:49:04,488 - git-cronjob - INFO - Running command: git add .
-2025-04-13 07:49:04,494 - git-cronjob - INFO - Success: 
-2025-04-13 07:49:04,495 - git-cronjob - INFO - Running command: git commit -m [bot] update crawling data
-2025-04-13 07:49:04,506 - git-cronjob - INFO - Success: [master 6ccfdc9] [bot] update crawling data
- 2 files changed, 25 insertions(+)
-2025-04-13 07:49:04,506 - git-cronjob - INFO - Running command: git push origin master
-2025-04-13 07:49:05,909 - git-cronjob - INFO - Success: 
-2025-04-13 07:49:05,910 - git-cronjob - INFO - Git operations completed successfully
-2025-04-13 11:14:03,083 - git-cronjob - INFO - Starting cronjob scheduler
-2025-04-13 11:14:03,084 - git-cronjob - INFO - Configuration loaded from cron_config.json
-2025-04-13 11:14:03,084 - git-cronjob - INFO - Setting job interval to 30 minutes
-2025-04-13 11:14:03,085 - git-cronjob - INFO - Checking for changes in repository
-2025-04-13 11:14:03,090 - git-cronjob - INFO - Changes detected. Proceeding with commit and push.
-2025-04-13 11:14:03,090 - git-cronjob - INFO - Running command: git add .
-2025-04-13 11:14:03,096 - git-cronjob - INFO - Success: 
-2025-04-13 11:14:03,096 - git-cronjob - INFO - Running command: git commit -m [bot] update crawling data
-2025-04-13 11:14:03,110 - git-cronjob - INFO - Success: [master 4e47e29] [bot] update crawling data
- 3 files changed, 177 insertions(+)
-2025-04-13 11:14:03,110 - git-cronjob - INFO - Running command: git push origin master
-2025-04-13 11:14:04,467 - git-cronjob - INFO - Success: 
-2025-04-13 11:14:04,467 - git-cronjob - INFO - Git operations completed successfully
-2025-04-13 11:14:04,467 - git-cronjob - INFO - Scheduler running. Press Ctrl+C to stop.
-2025-04-13 11:44:03,290 - git-cronjob - INFO - Checking for changes in repository
-2025-04-13 11:44:03,297 - git-cronjob - INFO - Changes detected. Proceeding with commit and push.
-2025-04-13 11:44:03,298 - git-cronjob - INFO - Running command: git add .
-2025-04-13 11:44:03,304 - git-cronjob - INFO - Success: 
-2025-04-13 11:44:03,304 - git-cronjob - INFO - Running command: git commit -m [bot] update crawling data
-2025-04-13 11:44:03,322 - git-cronjob - INFO - Success: [master b6e3e7b] [bot] update crawling data
- 3 files changed, 92 insertions(+)
-2025-04-13 11:44:03,322 - git-cronjob - INFO - Running command: git push origin master
-2025-04-13 11:44:04,511 - git-cronjob - INFO - Success: 
-2025-04-13 11:44:04,511 - git-cronjob - INFO - Git operations completed successfully
-2025-04-13 12:14:05,327 - git-cronjob - INFO - Checking for changes in repository
-2025-04-13 12:14:05,332 - git-cronjob - INFO - Changes detected. Proceeding with commit and push.
-2025-04-13 12:14:05,332 - git-cronjob - INFO - Running command: git add .
-2025-04-13 12:14:05,339 - git-cronjob - INFO - Success: 
-2025-04-13 12:14:05,339 - git-cronjob - INFO - Running command: git commit -m [bot] update crawling data
-2025-04-13 12:14:05,404 - git-cronjob - INFO - Success: [master 339c134] [bot] update crawling data
- 3 files changed, 164 insertions(+)
-2025-04-13 12:14:05,404 - git-cronjob - INFO - Running command: git push origin master
-2025-04-13 12:14:06,586 - git-cronjob - INFO - Success: 
-2025-04-13 12:14:06,586 - git-cronjob - INFO - Git operations completed successfully
-2025-04-13 12:44:07,408 - git-cronjob - INFO - Checking for changes in repository
-2025-04-13 12:44:07,414 - git-cronjob - INFO - Changes detected. Proceeding with commit and push.
-2025-04-13 12:44:07,414 - git-cronjob - INFO - Running command: git add .
-2025-04-13 12:44:07,422 - git-cronjob - INFO - Success: 
-2025-04-13 12:44:07,422 - git-cronjob - INFO - Running command: git commit -m [bot] update crawling data
-2025-04-13 12:44:07,434 - git-cronjob - INFO - Success: [master be8de10] [bot] update crawling data
- 3 files changed, 48 insertions(+)
-2025-04-13 12:44:07,435 - git-cronjob - INFO - Running command: git push origin master
-2025-04-13 12:44:08,679 - git-cronjob - INFO - Success: 
-2025-04-13 12:44:08,679 - git-cronjob - INFO - Git operations completed successfully
-2025-04-13 13:14:09,562 - git-cronjob - INFO - Checking for changes in repository
-2025-04-13 13:14:09,570 - git-cronjob - INFO - Changes detected. Proceeding with commit and push.
-2025-04-13 13:14:09,570 - git-cronjob - INFO - Running command: git add .
-2025-04-13 13:14:09,578 - git-cronjob - INFO - Success: 
-2025-04-13 13:14:09,578 - git-cronjob - INFO - Running command: git commit -m [bot] update crawling data
-2025-04-13 13:14:09,589 - git-cronjob - INFO - Success: [master 586c970] [bot] update crawling data
- 3 files changed, 162 insertions(+)
-2025-04-13 13:14:09,589 - git-cronjob - INFO - Running command: git push origin master
-2025-04-13 13:14:10,790 - git-cronjob - INFO - Success: 
-2025-04-13 13:14:10,790 - git-cronjob - INFO - Git operations completed successfully
-2025-04-13 13:44:11,680 - git-cronjob - INFO - Checking for changes in repository
-2025-04-13 13:44:11,688 - git-cronjob - INFO - Changes detected. Proceeding with commit and push.
-2025-04-13 13:44:11,688 - git-cronjob - INFO - Running command: git add .
-2025-04-13 13:44:11,697 - git-cronjob - INFO - Success: 
-2025-04-13 13:44:11,697 - git-cronjob - INFO - Running command: git commit -m [bot] update crawling data
-2025-04-13 13:44:11,709 - git-cronjob - INFO - Success: [master c50f813] [bot] update crawling data
- 3 files changed, 164 insertions(+)
-2025-04-13 13:44:11,710 - git-cronjob - INFO - Running command: git push origin master
-2025-04-13 13:44:12,916 - git-cronjob - INFO - Success: 
-2025-04-13 13:44:12,916 - git-cronjob - INFO - Git operations completed successfully
-2025-04-13 14:14:13,763 - git-cronjob - INFO - Checking for changes in repository
-2025-04-13 14:14:13,772 - git-cronjob - INFO - Changes detected. Proceeding with commit and push.
-2025-04-13 14:14:13,772 - git-cronjob - INFO - Running command: git add .
-2025-04-13 14:14:13,780 - git-cronjob - INFO - Success: 
-2025-04-13 14:14:13,780 - git-cronjob - INFO - Running command: git commit -m [bot] update crawling data
-2025-04-13 14:14:13,792 - git-cronjob - INFO - Success: [master c05ef3e] [bot] update crawling data
- 3 files changed, 123 insertions(+)
-2025-04-13 14:14:13,792 - git-cronjob - INFO - Running command: git push origin master
-2025-04-13 14:14:14,926 - git-cronjob - INFO - Success: 
-2025-04-13 14:14:14,926 - git-cronjob - INFO - Git operations completed successfully
-2025-04-13 15:25:59,134 - git-cronjob - INFO - Starting cronjob scheduler
-2025-04-13 15:25:59,134 - git-cronjob - INFO - Configuration loaded from cron_config.json
-2025-04-13 15:25:59,134 - git-cronjob - INFO - Setting job interval to 30 minutes
-2025-04-13 15:25:59,134 - git-cronjob - INFO - Checking for changes in repository
-2025-04-13 15:25:59,138 - git-cronjob - INFO - Changes detected. Proceeding with commit and push.
-2025-04-13 15:25:59,139 - git-cronjob - INFO - Running command: git add .
-2025-04-13 15:25:59,146 - git-cronjob - INFO - Success: 
-2025-04-13 15:25:59,147 - git-cronjob - INFO - Running command: git commit -m [bot] update crawling data
-2025-04-13 15:25:59,159 - git-cronjob - INFO - Success: [master 769c6f4] [bot] update crawling data
- 3 files changed, 60 insertions(+)
-2025-04-13 15:25:59,159 - git-cronjob - INFO - Running command: git push origin master
-2025-04-13 15:26:00,612 - git-cronjob - INFO - Success: 
-2025-04-13 15:26:00,612 - git-cronjob - INFO - Git operations completed successfully
-2025-04-13 15:26:00,612 - git-cronjob - INFO - Scheduler running. Press Ctrl+C to stop.
-2025-04-13 15:55:59,404 - git-cronjob - INFO - Checking for changes in repository
-2025-04-13 15:55:59,419 - git-cronjob - INFO - Changes detected. Proceeding with commit and push.
-2025-04-13 15:55:59,419 - git-cronjob - INFO - Running command: git add .
-2025-04-13 15:55:59,426 - git-cronjob - INFO - Success: 
-2025-04-13 15:55:59,427 - git-cronjob - INFO - Running command: git commit -m [bot] update crawling data
-2025-04-13 15:55:59,440 - git-cronjob - INFO - Success: [master bb77547] [bot] update crawling data
- 3 files changed, 146 insertions(+)
-2025-04-13 15:55:59,440 - git-cronjob - INFO - Running command: git push origin master
-2025-04-13 15:56:00,642 - git-cronjob - INFO - Success: 
-2025-04-13 15:56:00,643 - git-cronjob - INFO - Git operations completed successfully
-2025-04-13 16:26:01,451 - git-cronjob - INFO - Checking for changes in repository
-2025-04-13 16:26:01,456 - git-cronjob - INFO - Changes detected. Proceeding with commit and push.
-2025-04-13 16:26:01,456 - git-cronjob - INFO - Running command: git add .
-2025-04-13 16:26:01,468 - git-cronjob - INFO - Success: 
-2025-04-13 16:26:01,468 - git-cronjob - INFO - Running command: git commit -m [bot] update crawling data
-2025-04-13 16:26:01,480 - git-cronjob - INFO - Success: [master 56b1304] [bot] update crawling data
- 3 files changed, 107 insertions(+)
-2025-04-13 16:26:01,480 - git-cronjob - INFO - Running command: git push origin master
-2025-04-13 16:26:02,751 - git-cronjob - INFO - Success: 
-2025-04-13 16:26:02,751 - git-cronjob - INFO - Git operations completed successfully
-2025-04-13 16:56:03,564 - git-cronjob - INFO - Checking for changes in repository
-2025-04-13 16:56:03,571 - git-cronjob - INFO - Changes detected. Proceeding with commit and push.
-2025-04-13 16:56:03,571 - git-cronjob - INFO - Running command: git add .
-2025-04-13 16:56:03,580 - git-cronjob - INFO - Success: 
-2025-04-13 16:56:03,580 - git-cronjob - INFO - Running command: git commit -m [bot] update crawling data
-2025-04-13 16:56:03,601 - git-cronjob - INFO - Success: [master 23f296d] [bot] update crawling data
- 3 files changed, 181 insertions(+)
-2025-04-13 16:56:03,602 - git-cronjob - INFO - Running command: git push origin master
-2025-04-13 16:56:04,827 - git-cronjob - INFO - Success: 
-2025-04-13 16:56:04,827 - git-cronjob - INFO - Git operations completed successfully
-2025-04-13 23:43:01,631 - git-cronjob - INFO - Starting cronjob scheduler
-2025-04-13 23:43:01,631 - git-cronjob - INFO - Configuration loaded from cron_config.json
-2025-04-13 23:43:01,631 - git-cronjob - INFO - Setting job interval to 30 minutes
-2025-04-13 23:43:01,631 - git-cronjob - INFO - Checking for changes in repository
-2025-04-13 23:43:01,636 - git-cronjob - INFO - Changes detected. Proceeding with commit and push.
-2025-04-13 23:43:01,636 - git-cronjob - INFO - Running command: git add .
-2025-04-13 23:43:01,644 - git-cronjob - INFO - Success: 
-2025-04-13 23:43:01,644 - git-cronjob - INFO - Running command: git commit -m [bot] update crawling data
-2025-04-13 23:43:01,655 - git-cronjob - INFO - Success: [master 21a1f6d] [bot] update crawling data
- 3 files changed, 101 insertions(+)
-2025-04-13 23:43:01,656 - git-cronjob - INFO - Running command: git push origin master
-2025-04-13 23:43:02,960 - git-cronjob - INFO - Success: 
-2025-04-13 23:43:02,961 - git-cronjob - INFO - Git operations completed successfully
-2025-04-13 23:43:02,961 - git-cronjob - INFO - Scheduler running. Press Ctrl+C to stop.
-2025-04-14 00:13:01,771 - git-cronjob - INFO - Checking for changes in repository
-2025-04-14 00:13:01,776 - git-cronjob - INFO - Changes detected. Proceeding with commit and push.
-2025-04-14 00:13:01,776 - git-cronjob - INFO - Running command: git add .
-2025-04-14 00:13:01,785 - git-cronjob - INFO - Success: 
-2025-04-14 00:13:01,785 - git-cronjob - INFO - Running command: git commit -m [bot] update crawling data
-2025-04-14 00:13:01,795 - git-cronjob - INFO - Success: [master 0265acb] [bot] update crawling data
- 3 files changed, 87 insertions(+)
-2025-04-14 00:13:01,795 - git-cronjob - INFO - Running command: git push origin master
-2025-04-14 00:13:02,963 - git-cronjob - INFO - Success: 
-2025-04-14 00:13:02,963 - git-cronjob - INFO - Git operations completed successfully
-2025-04-14 00:43:03,809 - git-cronjob - INFO - Checking for changes in repository
-2025-04-14 00:43:03,815 - git-cronjob - INFO - Changes detected. Proceeding with commit and push.
-2025-04-14 00:43:03,815 - git-cronjob - INFO - Running command: git add .
-2025-04-14 00:43:03,823 - git-cronjob - INFO - Success: 
-2025-04-14 00:43:03,823 - git-cronjob - INFO - Running command: git commit -m [bot] update crawling data
-2025-04-14 00:43:03,839 - git-cronjob - INFO - Success: [master 4a7dcb8] [bot] update crawling data
- 3 files changed, 162 insertions(+)
-2025-04-14 00:43:03,839 - git-cronjob - INFO - Running command: git push origin master
-2025-04-14 00:43:05,096 - git-cronjob - INFO - Success: 
-2025-04-14 00:43:05,097 - git-cronjob - INFO - Git operations completed successfully
-2025-04-14 01:13:05,897 - git-cronjob - INFO - Checking for changes in repository
-2025-04-14 01:13:05,902 - git-cronjob - INFO - Changes detected. Proceeding with commit and push.
-2025-04-14 01:13:05,902 - git-cronjob - INFO - Running command: git add .
-2025-04-14 01:13:05,912 - git-cronjob - INFO - Success: 
-2025-04-14 01:13:05,912 - git-cronjob - INFO - Running command: git commit -m [bot] update crawling data
-2025-04-14 01:13:05,934 - git-cronjob - INFO - Success: [master c4fca11] [bot] update crawling data
- 3 files changed, 143 insertions(+)
-2025-04-14 01:13:05,935 - git-cronjob - INFO - Running command: git push origin master
-2025-04-14 01:13:07,322 - git-cronjob - INFO - Success: 
-2025-04-14 01:13:07,322 - git-cronjob - INFO - Git operations completed successfully
-2025-04-14 01:43:08,134 - git-cronjob - INFO - Checking for changes in repository
-2025-04-14 01:43:08,139 - git-cronjob - INFO - Changes detected. Proceeding with commit and push.
-2025-04-14 01:43:08,139 - git-cronjob - INFO - Running command: git add .
-2025-04-14 01:43:08,152 - git-cronjob - INFO - Success: 
-2025-04-14 01:43:08,153 - git-cronjob - INFO - Running command: git commit -m [bot] update crawling data
-2025-04-14 01:43:08,164 - git-cronjob - INFO - Success: [master 4692105] [bot] update crawling data
- 3 files changed, 126 insertions(+)
-2025-04-14 01:43:08,164 - git-cronjob - INFO - Running command: git push origin master
-2025-04-14 01:43:09,424 - git-cronjob - INFO - Success: 
-2025-04-14 01:43:09,424 - git-cronjob - INFO - Git operations completed successfully
-2025-04-14 02:13:10,286 - git-cronjob - INFO - Checking for changes in repository
-2025-04-14 02:13:10,293 - git-cronjob - INFO - Changes detected. Proceeding with commit and push.
-2025-04-14 02:13:10,293 - git-cronjob - INFO - Running command: git add .
-2025-04-14 02:13:10,302 - git-cronjob - INFO - Success: 
-2025-04-14 02:13:10,302 - git-cronjob - INFO - Running command: git commit -m [bot] update crawling data
-2025-04-14 02:13:10,313 - git-cronjob - INFO - Success: [master 6511205] [bot] update crawling data
- 3 files changed, 67 insertions(+)
-2025-04-14 02:13:10,313 - git-cronjob - INFO - Running command: git push origin master
-2025-04-14 02:13:11,585 - git-cronjob - INFO - Success: 
-2025-04-14 02:13:11,585 - git-cronjob - INFO - Git operations completed successfully
-2025-04-14 02:43:12,437 - git-cronjob - INFO - Checking for changes in repository
-2025-04-14 02:43:12,442 - git-cronjob - INFO - Changes detected. Proceeding with commit and push.
-2025-04-14 02:43:12,442 - git-cronjob - INFO - Running command: git add .
-2025-04-14 02:43:12,452 - git-cronjob - INFO - Success: 
-2025-04-14 02:43:12,452 - git-cronjob - INFO - Running command: git commit -m [bot] update crawling data
-2025-04-14 02:43:12,472 - git-cronjob - INFO - Success: [master e6d8d05] [bot] update crawling data
- 3 files changed, 143 insertions(+)
-2025-04-14 02:43:12,472 - git-cronjob - INFO - Running command: git push origin master
-2025-04-14 02:43:13,709 - git-cronjob - INFO - Success: 
-2025-04-14 02:43:13,709 - git-cronjob - INFO - Git operations completed successfully
-2025-04-14 03:13:14,652 - git-cronjob - INFO - Checking for changes in repository
-2025-04-14 03:13:14,738 - git-cronjob - INFO - Changes detected. Proceeding with commit and push.
-2025-04-14 03:13:14,738 - git-cronjob - INFO - Running command: git add .
-2025-04-14 03:13:14,837 - git-cronjob - INFO - Success: 
-2025-04-14 03:13:14,837 - git-cronjob - INFO - Running command: git commit -m [bot] update crawling data
-2025-04-14 03:13:14,906 - git-cronjob - INFO - Success: [master c79ef0d] [bot] update crawling data
- 3 files changed, 181 insertions(+)
-2025-04-14 03:13:14,906 - git-cronjob - INFO - Running command: git push origin master
-2025-04-14 03:13:16,230 - git-cronjob - INFO - Success: 
-2025-04-14 03:13:16,230 - git-cronjob - INFO - Git operations completed successfully
-2025-04-14 03:43:17,121 - git-cronjob - INFO - Checking for changes in repository
-2025-04-14 03:43:17,126 - git-cronjob - INFO - Changes detected. Proceeding with commit and push.
-2025-04-14 03:43:17,126 - git-cronjob - INFO - Running command: git add .
-2025-04-14 03:43:17,137 - git-cronjob - INFO - Success: 
-2025-04-14 03:43:17,137 - git-cronjob - INFO - Running command: git commit -m [bot] update crawling data
-2025-04-14 03:43:17,150 - git-cronjob - INFO - Success: [master 9e2286f] [bot] update crawling data
- 3 files changed, 143 insertions(+)
-2025-04-14 03:43:17,150 - git-cronjob - INFO - Running command: git push origin master
-2025-04-14 03:43:18,363 - git-cronjob - INFO - Success: 
-2025-04-14 03:43:18,363 - git-cronjob - INFO - Git operations completed successfully
-2025-04-14 04:57:32,070 - git-cronjob - INFO - Starting cronjob scheduler
-2025-04-14 04:57:32,070 - git-cronjob - INFO - Configuration loaded from cron_config.json
-2025-04-14 04:57:32,070 - git-cronjob - INFO - Setting job interval to 30 minutes
-2025-04-14 04:57:32,070 - git-cronjob - INFO - Checking for changes in repository
-2025-04-14 04:57:32,074 - git-cronjob - INFO - Changes detected. Proceeding with commit and push.
-2025-04-14 04:57:32,074 - git-cronjob - INFO - Running command: git add .
-2025-04-14 04:57:32,083 - git-cronjob - INFO - Success: 
-2025-04-14 04:57:32,083 - git-cronjob - INFO - Running command: git commit -m [bot] update crawling data
-2025-04-14 04:57:32,094 - git-cronjob - INFO - Success: [master 34723fe] [bot] update crawling data
- 3 files changed, 106 insertions(+)
-2025-04-14 04:57:32,094 - git-cronjob - INFO - Running command: git push origin master
-2025-04-14 04:57:33,485 - git-cronjob - INFO - Success: 
-2025-04-14 04:57:33,485 - git-cronjob - INFO - Git operations completed successfully
-2025-04-14 04:57:33,485 - git-cronjob - INFO - Scheduler running. Press Ctrl+C to stop.
-2025-04-14 05:27:32,408 - git-cronjob - INFO - Checking for changes in repository
-2025-04-14 05:27:32,412 - git-cronjob - INFO - Changes detected. Proceeding with commit and push.
-2025-04-14 05:27:32,412 - git-cronjob - INFO - Running command: git add .
-2025-04-14 05:27:32,422 - git-cronjob - INFO - Success: 
-2025-04-14 05:27:32,422 - git-cronjob - INFO - Running command: git commit -m [bot] update crawling data
-2025-04-14 05:27:32,433 - git-cronjob - INFO - Success: [master acbcf73] [bot] update crawling data
- 3 files changed, 163 insertions(+)
-2025-04-14 05:27:32,434 - git-cronjob - INFO - Running command: git push origin master
-2025-04-14 05:27:33,206 - git-cronjob - ERROR - Command failed with exit code 1
-2025-04-14 05:27:33,206 - git-cronjob - ERROR - Error message: To https://github.com/Hai567/qBittorrent-OneDrive.git
- ! [rejected]        master -> master (fetch first)
-error: failed to push some refs to 'https://github.com/Hai567/qBittorrent-OneDrive.git'
-hint: Updates were rejected because the remote contains work that you do not
-hint: have locally. This is usually caused by another repository pushing to
-hint: the same ref. If you want to integrate the remote changes, use
-hint: 'git pull' before pushing again.
-hint: See the 'Note about fast-forwards' in 'git push --help' for details.
-2025-04-14 05:57:33,212 - git-cronjob - INFO - Checking for changes in repository
-2025-04-14 05:57:33,217 - git-cronjob - INFO - Changes detected. Proceeding with commit and push.
-2025-04-14 05:57:33,217 - git-cronjob - INFO - Running command: git add .
-2025-04-14 05:57:33,227 - git-cronjob - INFO - Success: 
-2025-04-14 05:57:33,228 - git-cronjob - INFO - Running command: git commit -m [bot] update crawling data
-2025-04-14 05:57:33,240 - git-cronjob - INFO - Success: [master a2c2402] [bot] update crawling data
- 3 files changed, 131 insertions(+)
-2025-04-14 05:57:33,240 - git-cronjob - INFO - Running command: git push origin master
-2025-04-14 05:57:33,897 - git-cronjob - ERROR - Command failed with exit code 1
-2025-04-14 05:57:33,897 - git-cronjob - ERROR - Error message: To https://github.com/Hai567/qBittorrent-OneDrive.git
- ! [rejected]        master -> master (fetch first)
-error: failed to push some refs to 'https://github.com/Hai567/qBittorrent-OneDrive.git'
-hint: Updates were rejected because the remote contains work that you do not
-hint: have locally. This is usually caused by another repository pushing to
-hint: the same ref. If you want to integrate the remote changes, use
-hint: 'git pull' before pushing again.
-hint: See the 'Note about fast-forwards' in 'git push --help' for details.
-2025-04-14 06:27:33,908 - git-cronjob - INFO - Checking for changes in repository
-2025-04-14 06:27:33,912 - git-cronjob - INFO - Changes detected. Proceeding with commit and push.
-2025-04-14 06:27:33,912 - git-cronjob - INFO - Running command: git add .
-2025-04-14 06:27:33,923 - git-cronjob - INFO - Success: 
-2025-04-14 06:27:33,923 - git-cronjob - INFO - Running command: git commit -m [bot] update crawling data
-2025-04-14 06:27:33,936 - git-cronjob - INFO - Success: [master 17033b7] [bot] update crawling data
- 3 files changed, 150 insertions(+)
-2025-04-14 06:27:33,936 - git-cronjob - INFO - Running command: git push origin master
-2025-04-14 06:27:34,581 - git-cronjob - ERROR - Command failed with exit code 1
-2025-04-14 06:27:34,581 - git-cronjob - ERROR - Error message: To https://github.com/Hai567/qBittorrent-OneDrive.git
- ! [rejected]        master -> master (fetch first)
-error: failed to push some refs to 'https://github.com/Hai567/qBittorrent-OneDrive.git'
-hint: Updates were rejected because the remote contains work that you do not
-hint: have locally. This is usually caused by another repository pushing to
-hint: the same ref. If you want to integrate the remote changes, use
-hint: 'git pull' before pushing again.
-hint: See the 'Note about fast-forwards' in 'git push --help' for details.
-2025-04-14 06:57:35,430 - git-cronjob - INFO - Checking for changes in repository
-2025-04-14 06:57:35,434 - git-cronjob - INFO - Changes detected. Proceeding with commit and push.
-2025-04-14 06:57:35,434 - git-cronjob - INFO - Running command: git add .
-2025-04-14 06:57:35,445 - git-cronjob - INFO - Success: 
-2025-04-14 06:57:35,445 - git-cronjob - INFO - Running command: git commit -m [bot] update crawling data
-2025-04-14 06:57:35,456 - git-cronjob - INFO - Success: [master aa89582] [bot] update crawling data
- 3 files changed, 150 insertions(+)
-2025-04-14 06:57:35,457 - git-cronjob - INFO - Running command: git push origin master
-2025-04-14 06:57:36,134 - git-cronjob - ERROR - Command failed with exit code 1
-2025-04-14 06:57:36,134 - git-cronjob - ERROR - Error message: To https://github.com/Hai567/qBittorrent-OneDrive.git
- ! [rejected]        master -> master (fetch first)
-error: failed to push some refs to 'https://github.com/Hai567/qBittorrent-OneDrive.git'
-hint: Updates were rejected because the remote contains work that you do not
-hint: have locally. This is usually caused by another repository pushing to
-hint: the same ref. If you want to integrate the remote changes, use
-hint: 'git pull' before pushing again.
-hint: See the 'Note about fast-forwards' in 'git push --help' for details.
-2025-04-14 07:27:36,941 - git-cronjob - INFO - Checking for changes in repository
-2025-04-14 07:27:36,985 - git-cronjob - INFO - Changes detected. Proceeding with commit and push.
-2025-04-14 07:27:36,985 - git-cronjob - INFO - Running command: git add .
-2025-04-14 07:27:37,105 - git-cronjob - INFO - Success: 
-2025-04-14 07:27:37,105 - git-cronjob - INFO - Running command: git commit -m [bot] update crawling data
-2025-04-14 07:27:37,239 - git-cronjob - INFO - Success: [master 3c1c37f] [bot] update crawling data
- 3 files changed, 133 insertions(+)
-2025-04-14 07:27:37,239 - git-cronjob - INFO - Running command: git push origin master
-2025-04-14 07:27:37,915 - git-cronjob - ERROR - Command failed with exit code 1
-2025-04-14 07:27:37,915 - git-cronjob - ERROR - Error message: To https://github.com/Hai567/qBittorrent-OneDrive.git
- ! [rejected]        master -> master (fetch first)
-error: failed to push some refs to 'https://github.com/Hai567/qBittorrent-OneDrive.git'
-hint: Updates were rejected because the remote contains work that you do not
-hint: have locally. This is usually caused by another repository pushing to
-hint: the same ref. If you want to integrate the remote changes, use
-hint: 'git pull' before pushing again.
-hint: See the 'Note about fast-forwards' in 'git push --help' for details.
-2025-04-14 07:57:38,732 - git-cronjob - INFO - Checking for changes in repository
-2025-04-14 07:57:38,736 - git-cronjob - INFO - Changes detected. Proceeding with commit and push.
-2025-04-14 07:57:38,736 - git-cronjob - INFO - Running command: git add .
-2025-04-14 07:57:38,747 - git-cronjob - INFO - Success: 
-2025-04-14 07:57:38,747 - git-cronjob - INFO - Running command: git commit -m [bot] update crawling data
-2025-04-14 07:57:38,761 - git-cronjob - INFO - Success: [master 60376a8] [bot] update crawling data
- 3 files changed, 60 insertions(+)
-2025-04-14 07:57:38,761 - git-cronjob - INFO - Running command: git push origin master
-2025-04-14 07:57:39,416 - git-cronjob - ERROR - Command failed with exit code 1
-2025-04-14 07:57:39,416 - git-cronjob - ERROR - Error message: To https://github.com/Hai567/qBittorrent-OneDrive.git
- ! [rejected]        master -> master (fetch first)
-error: failed to push some refs to 'https://github.com/Hai567/qBittorrent-OneDrive.git'
-hint: Updates were rejected because the remote contains work that you do not
-hint: have locally. This is usually caused by another repository pushing to
-hint: the same ref. If you want to integrate the remote changes, use
-hint: 'git pull' before pushing again.
-hint: See the 'Note about fast-forwards' in 'git push --help' for details.
-2025-04-14 08:27:40,216 - git-cronjob - INFO - Checking for changes in repository
-2025-04-14 08:27:40,227 - git-cronjob - INFO - Changes detected. Proceeding with commit and push.
-2025-04-14 08:27:40,227 - git-cronjob - INFO - Running command: git add .
-2025-04-14 08:27:40,244 - git-cronjob - INFO - Success: 
-2025-04-14 08:27:40,244 - git-cronjob - INFO - Running command: git commit -m [bot] update crawling data
-2025-04-14 08:27:40,279 - git-cronjob - INFO - Success: [master 081f7df] [bot] update crawling data
- 2 files changed, 32 insertions(+)
-2025-04-14 08:27:40,279 - git-cronjob - INFO - Running command: git push origin master
-2025-04-14 08:27:41,096 - git-cronjob - ERROR - Command failed with exit code 1
-2025-04-14 08:27:41,096 - git-cronjob - ERROR - Error message: To https://github.com/Hai567/qBittorrent-OneDrive.git
- ! [rejected]        master -> master (fetch first)
-error: failed to push some refs to 'https://github.com/Hai567/qBittorrent-OneDrive.git'
-hint: Updates were rejected because the remote contains work that you do not
-hint: have locally. This is usually caused by another repository pushing to
-hint: the same ref. If you want to integrate the remote changes, use
-hint: 'git pull' before pushing again.
-hint: See the 'Note about fast-forwards' in 'git push --help' for details.
-2025-04-14 09:06:18,501 - git-cronjob - INFO - Starting cronjob scheduler
-2025-04-14 09:06:18,501 - git-cronjob - INFO - Configuration loaded from cron_config.json
-2025-04-14 09:06:18,501 - git-cronjob - INFO - Setting job interval to 30 minutes
-2025-04-14 09:06:18,501 - git-cronjob - INFO - Checking for changes in repository
-2025-04-14 09:06:18,505 - git-cronjob - INFO - Changes detected. Proceeding with commit and push.
-2025-04-14 09:06:18,505 - git-cronjob - INFO - Running command: git add .
-2025-04-14 09:06:18,517 - git-cronjob - INFO - Success: 
-2025-04-14 09:06:18,517 - git-cronjob - INFO - Running command: git commit -m [bot] update crawling data
-2025-04-14 09:06:18,531 - git-cronjob - INFO - Success: [master 046e9bb] [bot] update crawling data
- 6 files changed, 62 insertions(+), 2 deletions(-)
- create mode 100644 nohup.out
-2025-04-14 09:06:18,531 - git-cronjob - INFO - Running command: git push origin master
-2025-04-14 09:06:19,242 - git-cronjob - ERROR - Command failed with exit code 1
-2025-04-14 09:06:19,242 - git-cronjob - ERROR - Error message: To https://github.com/Hai567/qBittorrent-OneDrive.git
- ! [rejected]        master -> master (fetch first)
-error: failed to push some refs to 'https://github.com/Hai567/qBittorrent-OneDrive.git'
-hint: Updates were rejected because the remote contains work that you do not
-hint: have locally. This is usually caused by another repository pushing to
-hint: the same ref. If you want to integrate the remote changes, use
-hint: 'git pull' before pushing again.
-hint: See the 'Note about fast-forwards' in 'git push --help' for details.
-2025-04-14 09:06:19,243 - git-cronjob - INFO - Scheduler running. Press Ctrl+C to stop.
-2025-04-14 09:36:19,087 - git-cronjob - INFO - Checking for changes in repository
-2025-04-14 09:36:19,091 - git-cronjob - INFO - Changes detected. Proceeding with commit and push.
-2025-04-14 09:36:19,092 - git-cronjob - INFO - Running command: git add .
-2025-04-14 09:36:19,104 - git-cronjob - INFO - Success: 
-2025-04-14 09:36:19,104 - git-cronjob - INFO - Running command: git commit -m [bot] update crawling data
-2025-04-14 09:36:19,117 - git-cronjob - INFO - Success: [master 2419b25] [bot] update crawling data
- 4 files changed, 64 insertions(+)
-2025-04-14 09:36:19,117 - git-cronjob - INFO - Running command: git push origin master
-2025-04-14 09:36:19,782 - git-cronjob - ERROR - Command failed with exit code 1
-2025-04-14 09:36:19,782 - git-cronjob - ERROR - Error message: To https://github.com/Hai567/qBittorrent-OneDrive.git
- ! [rejected]        master -> master (fetch first)
-error: failed to push some refs to 'https://github.com/Hai567/qBittorrent-OneDrive.git'
-hint: Updates were rejected because the remote contains work that you do not
-hint: have locally. This is usually caused by another repository pushing to
-hint: the same ref. If you want to integrate the remote changes, use
-hint: 'git pull' before pushing again.
-hint: See the 'Note about fast-forwards' in 'git push --help' for details.
-2025-04-14 10:06:20,581 - git-cronjob - INFO - Checking for changes in repository
-2025-04-14 10:06:20,586 - git-cronjob - INFO - Changes detected. Proceeding with commit and push.
-2025-04-14 10:06:20,586 - git-cronjob - INFO - Running command: git add .
-2025-04-14 10:06:20,597 - git-cronjob - INFO - Success: 
-2025-04-14 10:06:20,597 - git-cronjob - INFO - Running command: git commit -m [bot] update crawling data
-2025-04-14 10:06:20,610 - git-cronjob - INFO - Success: [master ba08212] [bot] update crawling data
- 3 files changed, 46 insertions(+)
-2025-04-14 10:06:20,610 - git-cronjob - INFO - Running command: git push origin master
-2025-04-14 10:06:21,301 - git-cronjob - ERROR - Command failed with exit code 1
-2025-04-14 10:06:21,301 - git-cronjob - ERROR - Error message: To https://github.com/Hai567/qBittorrent-OneDrive.git
- ! [rejected]        master -> master (fetch first)
-error: failed to push some refs to 'https://github.com/Hai567/qBittorrent-OneDrive.git'
-hint: Updates were rejected because the remote contains work that you do not
-hint: have locally. This is usually caused by another repository pushing to
-hint: the same ref. If you want to integrate the remote changes, use
-hint: 'git pull' before pushing again.
-hint: See the 'Note about fast-forwards' in 'git push --help' for details.
-2025-04-14 10:36:22,109 - git-cronjob - INFO - Checking for changes in repository
-2025-04-14 10:36:22,114 - git-cronjob - INFO - Changes detected. Proceeding with commit and push.
-2025-04-14 10:36:22,114 - git-cronjob - INFO - Running command: git add .
-2025-04-14 10:36:22,125 - git-cronjob - INFO - Success: 
-2025-04-14 10:36:22,125 - git-cronjob - INFO - Running command: git commit -m [bot] update crawling data
-2025-04-14 10:36:22,136 - git-cronjob - INFO - Success: [master 0ac8259] [bot] update crawling data
- 4 files changed, 99 insertions(+)
-2025-04-14 10:36:22,137 - git-cronjob - INFO - Running command: git push origin master
-2025-04-14 10:36:22,794 - git-cronjob - ERROR - Command failed with exit code 1
-2025-04-14 10:36:22,794 - git-cronjob - ERROR - Error message: To https://github.com/Hai567/qBittorrent-OneDrive.git
- ! [rejected]        master -> master (fetch first)
-error: failed to push some refs to 'https://github.com/Hai567/qBittorrent-OneDrive.git'
-hint: Updates were rejected because the remote contains work that you do not
-hint: have locally. This is usually caused by another repository pushing to
-hint: the same ref. If you want to integrate the remote changes, use
-hint: 'git pull' before pushing again.
-hint: See the 'Note about fast-forwards' in 'git push --help' for details.
-2025-04-14 11:06:23,592 - git-cronjob - INFO - Checking for changes in repository
-2025-04-14 11:06:23,607 - git-cronjob - INFO - Changes detected. Proceeding with commit and push.
-2025-04-14 11:06:23,608 - git-cronjob - INFO - Running command: git add .
-2025-04-14 11:06:23,619 - git-cronjob - INFO - Success: 
-2025-04-14 11:06:23,619 - git-cronjob - INFO - Running command: git commit -m [bot] update crawling data
-2025-04-14 11:06:23,633 - git-cronjob - INFO - Success: [master dc31a86] [bot] update crawling data
- 4 files changed, 80 insertions(+)
-2025-04-14 11:06:23,633 - git-cronjob - INFO - Running command: git push origin master
-2025-04-14 11:06:24,302 - git-cronjob - ERROR - Command failed with exit code 1
-2025-04-14 11:06:24,302 - git-cronjob - ERROR - Error message: To https://github.com/Hai567/qBittorrent-OneDrive.git
- ! [rejected]        master -> master (fetch first)
-error: failed to push some refs to 'https://github.com/Hai567/qBittorrent-OneDrive.git'
-hint: Updates were rejected because the remote contains work that you do not
-hint: have locally. This is usually caused by another repository pushing to
-hint: the same ref. If you want to integrate the remote changes, use
-hint: 'git pull' before pushing again.
-hint: See the 'Note about fast-forwards' in 'git push --help' for details.
-2025-04-14 11:36:25,161 - git-cronjob - INFO - Checking for changes in repository
-2025-04-14 11:36:25,166 - git-cronjob - INFO - Changes detected. Proceeding with commit and push.
-2025-04-14 11:36:25,166 - git-cronjob - INFO - Running command: git add .
-2025-04-14 11:36:25,177 - git-cronjob - INFO - Success: 
-2025-04-14 11:36:25,177 - git-cronjob - INFO - Running command: git commit -m [bot] update crawling data
-2025-04-14 11:36:25,189 - git-cronjob - INFO - Success: [master 6b23498] [bot] update crawling data
- 4 files changed, 63 insertions(+)
-2025-04-14 11:36:25,189 - git-cronjob - INFO - Running command: git push origin master
-2025-04-14 11:36:25,861 - git-cronjob - ERROR - Command failed with exit code 1
-2025-04-14 11:36:25,861 - git-cronjob - ERROR - Error message: To https://github.com/Hai567/qBittorrent-OneDrive.git
- ! [rejected]        master -> master (fetch first)
-error: failed to push some refs to 'https://github.com/Hai567/qBittorrent-OneDrive.git'
-hint: Updates were rejected because the remote contains work that you do not
-hint: have locally. This is usually caused by another repository pushing to
-hint: the same ref. If you want to integrate the remote changes, use
-hint: 'git pull' before pushing again.
-hint: See the 'Note about fast-forwards' in 'git push --help' for details.
->>>>>>> c59f30dd
+2025-04-14 23:29:05,855 - git-cronjob - INFO - Starting cronjob scheduler
+2025-04-14 23:29:05,855 - git-cronjob - INFO - Configuration loaded from cron_config.json
+2025-04-14 23:29:05,855 - git-cronjob - INFO - Setting job interval to 30 minutes
+2025-04-14 23:29:05,855 - git-cronjob - INFO - Checking for changes in repository
+2025-04-14 23:29:05,859 - git-cronjob - INFO - Changes detected. Proceeding with commit and push.
+2025-04-14 23:29:05,859 - git-cronjob - INFO - Running command: git add .